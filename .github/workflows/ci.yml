--- conflicted
+++ resolved
@@ -20,24 +20,12 @@
           - windows-latest
         arch:
           - x64
-<<<<<<< HEAD
-        version2: 
-          - '^1.6'
-=======
-      matrix:
-        version:
-          - '^1.6'
-        os: ubuntu-latest
-        include-all-prereleases: true
->>>>>>> f660a806
     steps:
       - uses: actions/checkout@v2
       - uses: julia-actions/setup-julia@v1
         with:
           version: ${{ matrix.version }}
           arch: ${{ matrix.arch }}
-        with:
-          version: ${{ matrix.version2 }}
           include-all-prereleases: true
       - uses: actions/cache@v1
         env:
