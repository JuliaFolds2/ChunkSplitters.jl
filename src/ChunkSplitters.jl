--- conflicted
+++ resolved
@@ -105,6 +105,7 @@
     size::Union{Nothing, Integer}=nothing, 
     split::Symbol=:batch
 )
+    length(itr) == 0 && return nothing
     !isnothing(n) || !isnothing(size) || missing_input_err()
     !isnothing(n) && !isnothing(size) && mutually_exclusive_err()
     if !isnothing(n)
@@ -217,7 +218,7 @@
 # This is the lower level function that receives `ichunk` as a parameter
 #
 """
-    getchunk(itr, i::Integer; n::Integer, size::Integer[, split::Symbol=:batch])
+    getchunk(itr, i::Integer; n::Union{Nothing,Integer}, size::Union{Nothing,Integer}[, split::Symbol=:batch])
 
 Returns the range of indices of `itr` that corresponds to the `i`-th chunk.
 How the chunks are formed depends on the keyword arguments. See `chunks` for more information.
@@ -278,22 +279,15 @@
 
 
 """
-<<<<<<< HEAD
-function getchunk(itr, ichunk::Integer; n::Integer=0, size::Integer=0, split::Symbol=:batch)
-    length(itr) == 0 && return nothing
-    n != 0 || size != 0 || missing_input_err()
-    n != 0 && size != 0 && mutually_exclusive_err()
-    if n != 0
-=======
 function getchunk(itr, ichunk::Integer; 
     n::Union{Nothing, Integer}=nothing, 
     size::Union{Nothing,Integer}=nothing, 
     split::Symbol=:batch
 )
+    length(itr) == 0 && return nothing
     !isnothing(n) || !isnothing(size) || missing_input_err()
     !isnothing(n) && !isnothing(size) && mutually_exclusive_err()
     if !isnothing(n)
->>>>>>> a0868bf6
         C = FixedCount
         n >= 1 || throw(ArgumentError("n must be >= 1"))
     else
@@ -566,7 +560,6 @@
     @test eltype(chunks(x; n=5)) == StepRange{Int,Int}
     @test typeof(first(chunks(x; size=2))) == StepRange{Int,Int}
     @test eltype(chunks(x; n=2)) == StepRange{Int,Int}
-<<<<<<< HEAD
     # Empty iterator
     @test getchunk(10:9, 1; n=2) === nothing
     @test getchunk(10:9, 1; size=2) === nothing
@@ -574,7 +567,6 @@
     @test collect(chunks(10:9; size=2)) == Vector{StepRange{Int,Int}}()
     @test collect(enumerate(chunks(10:9; n=2))) == Tuple{Int64,Vector{StepRange{Int,Int}}}[]
     @test collect(enumerate(chunks(10:9; size=2))) == Tuple{Int64,Vector{StepRange{Int,Int}}}[]
-=======
     # test inference of chunks
     @test chunks(1:7; n=4) == @inferred chunks(1:7; n=4)
     @test chunks(1:7; n=4, split=:scatter) == @inferred chunks(1:7; n=4, split=:scatter)
@@ -592,7 +584,6 @@
     x = rand(10^3);
     b = @benchmark f($x) samples=1 evals=1 
     @test b.allocs == 0
->>>>>>> a0868bf6
 end
 
 @testitem "Minimial interface" begin
